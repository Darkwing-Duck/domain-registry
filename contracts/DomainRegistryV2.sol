--- conflicted
+++ resolved
@@ -218,24 +218,6 @@
     ) external payable availableDomain(domainName) {
         RegistryStorage storage registryStorage = _getRegistryStorage();
 
-<<<<<<< HEAD
-        if (msg.value < registryStorage.registrationPrice)
-            revert PaymentForRegisteringDomainFailed(
-                "Not enough ether to register the domain"
-            );
-
-        // excess refunding mechanism
-        if (msg.value > registryStorage.registrationPrice) {
-            uint256 excess = msg.value - registryStorage.registrationPrice;
-
-            if (!payTo(payable(msg.sender), excess))
-                revert PaymentForRegisteringDomainFailed(
-                    "The overpayment was detected, but refunding the excess was not succeed"
-                );
-        }
-
-=======
->>>>>>> c4c2772e
         tryRewardAllParentDomains(domainName, registryStorage);
 
         // register new domain name
@@ -299,12 +281,6 @@
 
         // reset domain reward balance
         registryStorage.rewardInfo.resetFor(domainName);
-<<<<<<< HEAD
-
-        if (!payTo(domainHolder, rewardBalance))
-            revert WithdrawRewardFailed(domainName);
-=======
->>>>>>> c4c2772e
 
         // fire event
         emit RewardWithdrawed({
